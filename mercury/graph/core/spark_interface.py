--- conflicted
+++ resolved
@@ -1,8 +1,5 @@
 import importlib.util
-<<<<<<< HEAD
 import tempfile
-=======
->>>>>>> 8102ba46
 
 pyspark_installed = False
 graphframes_installed = False
@@ -63,15 +60,9 @@
             If not provided, the configuration in the global variable `default_spark_config` will be used.
     """
 
-<<<<<<< HEAD
-    _spark_session = None   # Class variable to hold the shared Spark session
-    _graphframes = None     # Class variable to hold the shared graphframes namespace
-    _dgl = None			    # Class variable to hold the shared dgl namespace
-=======
     _spark_session = None  # Class variable to hold the shared Spark session
     _graphframes = None  # Class variable to hold the shared graphframes namespace
     _dgl = None  # Class variable to hold the shared dgl namespace
->>>>>>> 8102ba46
 
     def __init__(self, config=None, session=None):
         if SparkInterface._spark_session is None:
@@ -80,12 +71,8 @@
             else:
                 SparkInterface._spark_session = self._create_spark_session(config)
                 # Set checkpoint directory
-<<<<<<< HEAD
                 checkpoint_dir = tempfile.mkdtemp()
                 SparkInterface._spark_session.sparkContext.setCheckpointDir(checkpoint_dir)
-=======
-                SparkInterface._spark_session.sparkContext.setCheckpointDir(".checkpoint")
->>>>>>> 8102ba46
 
         if SparkInterface._graphframes is None and graphframes_installed:
             SparkInterface._graphframes = gf
@@ -129,11 +116,8 @@
         except AttributeError:
             pass
 
-<<<<<<< HEAD
-=======
         return ret
 
->>>>>>> 8102ba46
     @property
     def type_graphframe(self):
         return gf.graphframe.GraphFrame
