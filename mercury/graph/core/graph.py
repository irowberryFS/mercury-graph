import inspect

import pandas as pd
import networkx as nx

from mercury.graph.core.spark_interface import SparkInterface, pyspark_installed, graphframes_installed, dgl_installed


class NodeIterator:
    """
    Iterator class for iterating over the nodes in a `mercury.graph.core.Graph`.

    This is returned by the `nodes` property of the `mercury.graph.core.Graph` class.

    Args:
        graph: The `mercury.graph.core.Graph` object to iterate over.

    Usage:

    ```python
    g = mg.Graph(data)
    for node in g.nodes:
        print(node)
    ```
    """

    def __init__(self, graph):
        self.graph = graph
        self.ix = -1
        if graph._as_networkx is not None:
            self.key_list = list(graph._as_networkx.nodes.keys())
        else:
            self.key_list = [row['id'] for row in graph.graphframe.vertices.select('id').collect()]


    def __iter__(self):
        return self


    def __next__(self):
        self.ix += 1

        if self.ix >= len(self.key_list):
            raise StopIteration

        ky = self.key_list[self.ix]

        if self.graph._as_networkx is not None:
            d = self.graph._as_networkx.nodes[ky]
            d['id'] = ky

            return d

        g = self.graph.graphframe
        return g.vertices.filter(g.vertices.id == ky).first().asDict()


class EdgeIterator:
    """
    Iterator class for iterating over the edges in a `mercury.graph.core.Graph`.

    This is returned by the `edges` property of the `mercury.graph.core.Graph` class.

    Args:
        graph: The `mercury.graph.core.Graph` object to iterate over.

    Usage:

    ```python
    g = mg.Graph(data)
    for edge in g.edges:
        print(edge)
    ```
    """

    def __init__(self, graph):
        self.graph = graph
        self.ix = -1
        if graph._as_networkx is not None:
            self.key_list = list(graph._as_networkx.edges.keys())
        else:
            self.key_list = [(row['src'], row['dst']) for row in graph.graphframe.edges.collect()]


    def __iter__(self):
        return self


    def __next__(self):
        self.ix += 1

        if self.ix >= len(self.key_list):
            raise StopIteration

        ky = self.key_list[self.ix]

        if self.graph._as_networkx is not None:
            d = self.graph._as_networkx.edges[ky]
            d['src'] = ky[0]
            d['dst'] = ky[1]

            return d

        g = self.graph.graphframe
        return g.edges.filter((g.edges.src == ky[0]) & (g.edges.dst == ky[1])).first().asDict()


class Graph:
    """ This is the main class in mercury.graph.

    This class seamlessly abstracts the underlying technology used to represent the graph. You can create a graph passing the following
    objects to the constructor:

    - A pandas DataFrame containing edges (with a keys dictionary to specify the columns and possibly a nodes DataFrame)
    - A pyspark DataFrame containing edges (with a keys dictionary to specify the columns and possibly a nodes DataFrame)
    - A networkx graph
    - A graphframes graph

    Bear in mind that the graph object is immutable. This means that you can't modify the graph object once it has been created. If you
    want to modify it, you have to create a new graph object.

    The graph object provides:

    - Properties to access the graph in different formats (networkx, graphframes, dgl)
    - Properties with metrics and summary information that are calculated on demand and technology independent.
    - It is inherited by other graph classes in mercury-graph providing ML algorithms such as graph embedding, visualization, etc.

    Using this class from the other classes in mercury-graph:

    The other classes in mercury-graph define models or functionalities that are based on graphs. They use a Scikit-learn-like API to
    interact with the graph object. This means that the graph object is passed to the class constructor and the class follow the
    Scikit-learn conventions. It is recommended to follow the same conventions when creating your own classes to work with mercury-graph.

    The conventions can be found here:

    - Scikit API: https://scikit-learn.org/stable/developers/develop.html#apis-of-scikit-learn-objects
    - On scikit conventions: https://scikit-learn.org/stable/glossary.html

    Args:
        data: The data to create the graph from. It can be a pandas DataFrame, a networkx Graph, a pyspark DataFrame, or a Graphframe. In
            case it already contains a graph (networkx or graphframes), the keys and nodes arguments are ignored.
        keys: A dictionary with keys to specify the columns in the data DataFrame. The keys are:
            - 'src': The name of the column with the source node.
            - 'dst': The name of the column with the destination node.
            - 'id': The name of the column with the node id.
            - 'weight': The name of the column with the edge weight.
            - 'directed': A boolean to specify if the graph is directed. (Only for pyspark DataFrames)
            When the keys argument is not provided or the key is missing, the default values are:
            - 'src': 'src'
            - 'dst': 'dst'
            - 'id': 'id'
            - 'weight': 'weight'
            - 'directed': True
        nodes: A pandas DataFrame or a pyspark DataFrame with the nodes data. (Only when `data` is pandas or pyspark DataFrame and with the
            same type as `data`) If not given, the nodes are inferred from the edges DataFrame.
    """
    def __init__(self, data = None, keys = None, nodes = None):
        self._as_networkx = None
        self._as_graphframe = None
        self._as_dgl = None
        self._degree = None
        self._in_degree = None
        self._out_degree = None
        self._closeness_centrality = None
        self._betweenness_centrality = None
        self._pagerank = None
        self._connected_components = None
        self._nodes_colnames = None
        self._edges_colnames = None

        self._number_of_nodes = 0
        self._number_of_edges = 0
        self._node_ix = 0
        self._is_directed = False
        self._is_weighted = False

        self._init_values = {k: v for k, v in locals().items() if k in inspect.signature(self.__init__).parameters}

        if type(data) == pd.core.frame.DataFrame:
            self._from_pandas(data, nodes, keys)
            return

        if isinstance(data, nx.Graph):      # This is the most general case, including: ...Graph, ...DiGraph and ...MultiGraph
            self._from_networkx(data)
            return

        spark_int = SparkInterface()

        if pyspark_installed and type(data) == spark_int.type_spark_dataframe:
            self._from_dataframe(data, nodes, keys)
            return

        if graphframes_installed and type(data) == spark_int.type_graphframe:
            self._from_graphframes(data)
            return

<<<<<<< HEAD
        return
=======
        raise ValueError('Invalid input data. (Expected: pandas DataFrame, a networkx Graph, a pyspark DataFrame, a graphframes Graph.)')
>>>>>>> 7062e815


    def __str__(self):
        txt = []
        txt.append('mercury.graph.core.Graph with %d nodes and %d edges.' % (self._number_of_nodes, self._number_of_edges))
        txt.append('  is_directed:    %s' % self._is_directed)
        txt.append('  is_weighted:    %s' % self._is_weighted)
        txt.append('  has_networkx:   %s' % (self._as_networkx is not None))
        txt.append('  has_graphframe: %s' % (self._as_graphframe is not None))
        txt.append('  has_dgl:        %s' % (self._as_dgl is not None))

        return '\n'.join(txt)


    def __repr__(self):
        return 'Graph(%s)' % ', '.join('%s = %s' % (k, v) for k, v in self._init_values.items())


    @property
    def nodes(self):
        """
        Returns an iterator over all the nodes in the graph.

        Returns:
            NodeIterator: An iterator that yields each node in the graph.
        """
        return NodeIterator(self)


    @property
    def edges(self):
        """
        Returns an iterator over the edges in the graph.

        Returns:
            EdgeIterator: An iterator object that allows iterating over the edges in the graph.
        """
        return EdgeIterator(self)


    @property
    def networkx(self):
        """
        Returns the graph representation as a NetworkX graph.

        If the graph has not been converted to NetworkX format yet, it will be converted and cached for future use.

        Returns:
            networkx.Graph: The graph representation as a NetworkX graph.
        """
        if self._as_networkx is None:
            self._as_networkx = self._to_networkx()

        return self._as_networkx


    @property
    def graphframe(self):
        """
        Returns the graph as a GraphFrame.

        If the graph has not been converted to a GraphFrame yet, it will be converted and cached for future use.

        Returns:
            GraphFrame: The graph represented as a GraphFrame.
        """
        if self._as_graphframe is None:
            self._as_graphframe = self._to_graphframe()

        return self._as_graphframe


    @property
    def dgl(self):
        """
        Returns the graph as a DGL graph.

        If the graph has not been converted to a DGL graph yet, it will be converted and cached for future use.

        Returns:
            dgl.DGLGraph: The graph represented as a DGL graph.
        """
        if self._as_dgl is None:
            self._as_dgl = self._to_dgl()

        return self._as_dgl


    @property
    def degree(self):
        """
        Returns the degree of each node in the graph as a Python dictionary.
        """
        if self._degree is None:
            self._degree = self._calculate_degree()
        return self._degree


    @property
    def in_degree(self):
        """
        Returns the in-degree of each node in the graph as a Python dictionary.
        """
        if self._in_degree is None:
            self._in_degree = self._calculate_in_degree()
        return self._in_degree


    @property
    def out_degree(self):
        """
        Returns the out-degree of each node in the graph as a Python dictionary.
        """
        if self._out_degree is None:
            self._out_degree = self._calculate_out_degree()
        return self._out_degree


    @property
    def closeness_centrality(self):
        """
        Returns the closeness centrality of each node in the graph as a Python dictionary.
        """
        if self._closeness_centrality is None:
            self._closeness_centrality = self._calculate_closeness_centrality()
        return self._closeness_centrality


    @property
    def betweenness_centrality(self):
        """
        Returns the betweenness centrality of each node in the graph as a Python dictionary.
        """
        if self._betweenness_centrality is None:
            self._betweenness_centrality = self._calculate_betweenness_centrality()
        return self._betweenness_centrality


    @property
    def pagerank(self):
        """
        Returns the PageRank of each node in the graph as a Python dictionary.
        """
        if self._pagerank is None:
            self._pagerank = self._calculate_pagerank()
        return self._pagerank


    @property
    def connected_components(self):
        """
        Returns the connected components of each node in the graph as a Python dictionary.
        """
        if self._connected_components is None:
            self._connected_components = self._calculate_connected_components()
        return self._connected_components


    @property
    def nodes_colnames(self):
        """
        Returns the column names of the nodes DataFrame.
        """
        if self._nodes_colnames is None:
            self._nodes_colnames = self._calculate_nodes_colnames()
        return self._nodes_colnames


    @property
    def edges_colnames(self):
        """
        Returns the column names of the edges DataFrame.
        """
        if self._edges_colnames is None:
            self._edges_colnames = self._calculate_edges_colnames()
        return self._edges_colnames


    @property
    def number_of_nodes(self):
        """
        Returns the number of nodes in the graph.

        Returns:
            int: The number of nodes in the graph.
        """
        return self._number_of_nodes


    @property
    def number_of_edges(self):
        """
        Returns the number of edges in the graph.

        Returns:
            int: The number of edges in the graph.
        """
        return self._number_of_edges


    @property
    def is_directed(self):
        """
        Returns True if the graph is directed, False otherwise.

        Note: Graphs created using graphframes are always directed. The way around it is to add the reverse edges to the graph.
        This can be done by creating the Graph with pyspark DataFrame() and defining a key 'directed' set as False in the `dict`
        argument. Otherwise, the graph will be considered directed even if these reversed edges have been created by other means
        this class cannot be aware of.
        """
        return self._is_directed


    @property
    def is_weighted(self):
        """
        Returns True if the graph is weighted, False otherwise.

        A graph is considered weight if it has a column named 'weight' in the edges DataFrame or the column has a different name and that
        name is passed in the `dict` argument as the 'weight' key.
        """
        return self._is_weighted


    def nodes_as_pandas(self):
        """
        Returns the nodes as a pandas DataFrame.

        If the graph is represented as a networkx graph, the nodes are extracted from it. Otherwise, the graphframes graph will be used.
        This dataset may differ from possible pandas DataFrame passed to the constructor in the column names and order. The column used
        as the node id is always named 'id'.
        """
        if self._as_networkx is not None:
            nodes_data = self._as_networkx.nodes(data = True)
            nodes_df   = pd.DataFrame([(node, attr) for node, attr in nodes_data], columns = ['id', 'attributes'])

            return pd.json_normalize(nodes_df['attributes'])

        return self.graphframe.vertices.toPandas()


    def edges_as_pandas(self):
        """
        Returns the edges as a pandas DataFrame.

        If the graph is represented as a networkx graph, the edges are extracted from it. Otherwise, the graphframes graph will be used.
        This dataset may differ from possible pandas DataFrame passed to the constructor in the column names and order. The columns used
        as the source and destination nodes are always named 'src' and 'dst', respectively.
        """
        if self._as_networkx is not None:
            edges_data = self._as_networkx.edges(data = True)
            edges_df   = pd.DataFrame([(src, dst, attr) for src, dst, attr in edges_data], columns = ['src', 'dst', 'attributes'])

            return pd.json_normalize(edges_df['attributes'])

        return self.graphframe.edges.toPandas()


    def nodes_as_dataframe(self):
        """
        Returns the nodes as a pyspark DataFrame.

        If the graph is represented as a graphframes graph, the nodes are extracted from it. Otherwise, the nodes are converted from the
        pandas DataFrame representation. The column used as the node id is always named 'id', regardless of the original column name passed
        to the constructor.
        """
        if self._as_graphframe is not None:
            return self._as_graphframe.vertices

        return SparkInterface().spark.createDataFrame(self.nodes_as_pandas())


    def edges_as_dataframe(self):
        """
        Returns the edges as a pyspark DataFrame.

        If the graph is represented as a graphframes graph, the edges are extracted from it. Otherwise, the edges are converted from the
        pandas DataFrame representation. The columns used as the source and destination nodes are always named 'src' and 'dst',
        respectively, regardless of the original column names passed to the constructor.
        """
        if self._as_graphframe is not None:
            return self._as_graphframe.edges

        return SparkInterface().spark.createDataFrame(self.edges_as_pandas())


    def _from_pandas(self, edges, nodes, keys):
        """ This internal method extends the constructor to accept a pandas DataFrame as input.

        It takes the constructor arguments and does not return anything. It sets the internal state of the object.
        """
        if keys is None:
            src = 'src'
            dst = 'dst'
            id  = 'id'
            weight = 'weight'
            directed = True
        else:
            src = keys.get('src', 'src')
            dst = keys.get('dst', 'dst')
            id  = keys.get('id', 'id')
            weight = keys.get('weight', 'weight')
            directed = keys.get('directed', True)

        if directed:
            g = nx.DiGraph()
        else:
            g = nx.Graph()

<<<<<<< HEAD
        if weight in edges.columns:
            self._is_weighted = True
            edges = edges.rename(columns={weight: "weight"})

=======
>>>>>>> 7062e815
        for _, row in edges.iterrows():
            attr = row.drop([src, dst]).to_dict()
            g.add_edge(row[src], row[dst], **attr)

        if nodes is not None:
            for _, row in nodes.iterrows():
                attr = row.drop([id]).to_dict()
                g.add_node(row[id], **attr)

        self._from_networkx(g)


    def _from_dataframe(self, edges, nodes, keys):
        """ This internal method extends the constructor to accept a pyspark DataFrame as input.

        It takes the constructor arguments and does not return anything. It sets the internal state of the object.
        """
        if not graphframes_installed:
            raise ImportError('graphframes is not installed')

        if keys is None:
            directed = True
        else:
            src = keys.get('src', 'src')
            dst = keys.get('dst', 'dst')
            id  = keys.get('id', 'id')
            weight = keys.get('weight', 'weight')
            directed = keys.get('directed', True)

            edges = edges.withColumnRenamed(src, 'src').withColumnRenamed(dst, 'dst')

            if weight in edges.columns:
                edges = edges.withColumnRenamed(weight, 'weight')

            if nodes is not None:
                nodes = nodes.withColumnRenamed(id, 'id')
            else:
                src_nodes = edges.select(src).distinct().withColumnRenamed(src, id)
                dst_nodes = edges.select(dst).distinct().withColumnRenamed(dst, id)
                nodes = src_nodes.union(dst_nodes).distinct()

        g = SparkInterface().graphframes.GraphFrame(nodes, edges)

        if not directed:
            edges = g.edges

            other_columns = [col for col in edges.columns if col not in ('src', 'dst')]
            reverse_edges = edges.select(edges['dst'].alias('src'), edges['src'].alias('dst'), *other_columns)
            all_edges     = edges.union(reverse_edges).distinct()

            g = SparkInterface().graphframes.GraphFrame(nodes, all_edges)

        self._from_graphframes(g, directed)


    def _from_networkx(self, graph):
        """ This internal method extends the constructor to accept a networkx graph as input.

        It takes the constructor arguments and does not return anything. It sets the internal state of the object.
        """
        self._as_networkx = graph
        self._number_of_nodes = len(graph.nodes)
        self._number_of_edges = len(graph.edges)
        self._is_directed = nx.is_directed(graph)
        self._is_weighted = 'weight' in self.edges_colnames


    def _from_graphframes(self, graph, directed = True):
        """ This internal method extends the constructor to accept a graphframes graph as input.

        It takes the constructor arguments and does not return anything. It sets the internal state of the object.
        """
        self._as_graphframe = graph
        self._number_of_nodes = graph.vertices.count()
        self._number_of_edges = graph.edges.count()
        self._is_directed = directed
        self._is_weighted = 'weight' in self.edges_colnames


    def _to_networkx(self):
        """ This internal method handles the logic of a property. It returns the networkx graph that already exists
        or converts it from the graphframes graph if not."""

        if self._is_directed:
            g = nx.DiGraph()
        else:
            g = nx.Graph()

        for _, row in self.edges_as_pandas().iterrows():
            attr = row.drop(['src', 'dst']).to_dict()
            g.add_edge(row['src'], row['dst'], **attr)

        for _, row in self.nodes_as_pandas().iterrows():
            attr = row.drop(['id']).to_dict()
            g.add_node(row['id'], **attr)

        return g


    def _to_graphframe(self):
        """ This internal method handles the logic of a property. It returns the graphframes graph that already exists
        or converts it from the networkx graph if not."""

        nodes = self.nodes_as_dataframe()
        edges = self.edges_as_dataframe()

        return SparkInterface().graphframes.GraphFrame(nodes, edges)


    def _to_dgl(self):
        """ This internal method handles the logic of a property. It returns the dgl graph that already exists
        or converts it from the networkx graph if not."""

        if self._as_dgl is None and dgl_installed:
            dgl = SparkInterface().dgl

            edge_attrs = [c for c in self.networkx.columns if c not in ['src', 'dst']]
            if len(edge_attrs) > 0:
                edge_attrs = None

            node_attrs = [c for c in self.networkx.columns if c not in ['id']]
            if len(node_attrs) > 0:
                node_attrs = None

            self._as_dgl = dgl.from_networkx(self.networkx, edge_attrs = edge_attrs, node_attrs = node_attrs)

        return self._as_dgl


    def _calculate_degree(self):
        """ This internal method handles the logic of a property. It returns the degree of each node in the graph."""

        if self._as_networkx is not None:
            return dict(self._as_networkx.degree())

        return self._fill_node_zeros({row['id']: row['degree'] for row in self.graphframe.degrees.collect()})


    def _calculate_in_degree(self):
        """ This internal method handles the logic of a property. It returns the in-degree of each node in the graph."""

        if self._as_networkx is not None:
            return dict(self._as_networkx.in_degree())

        return self._fill_node_zeros({row['id']: row['inDegree'] for row in self.graphframe.inDegrees.collect()})


    def _calculate_out_degree(self):
        """ This internal method handles the logic of a property. It returns the out-degree of each node in the graph."""

        if self._as_networkx is not None:
            return dict(self._as_networkx.out_degree())

        return self._fill_node_zeros({row['id']: row['outDegree'] for row in self.graphframe.outDegrees.collect()})


    def _fill_node_zeros(self, d):
        """
        This internal method fills the nodes that are not in the dictionary with a zero value. This make the output obtained from
        graphframes consistent with the one from networkx.
        """
        for node in self.nodes:
            if node['id'] not in d:
                d[node['id']] = 0

        return d


    def _calculate_closeness_centrality(self):
        """
        This internal method handles the logic of a property. It returns the closeness centrality of each node in the graph as
        a Python dictionary.
        """
        if self._as_networkx is not None:
            return nx.closeness_centrality(self._as_networkx)

        nodes = [row['id'] for row in self.graphframe.vertices.select('id').collect()]
        paths = self.graphframe.shortestPaths(landmarks = nodes)
        expr  = SparkInterface().pyspark.sql.functions.expr
        sums  = paths.withColumn('sums', expr('aggregate(map_values(distances), 0, (acc, x) -> acc + x)'))

        cc = sums.withColumn('cc', (self.number_of_nodes - 1)/sums['sums']).select('id', 'cc')

        return {row['id']: row['cc'] for row in cc.collect()}


    def _calculate_betweenness_centrality(self):
        """
        This internal method handles the logic of a property. It returns the betweenness centrality of each node in the graph as a Python
        dictionary. NOTE: This method converts the graph to a networkx graph to calculate the betweenness centrality since the algorithm
        is too computationally expensive to use on large graphs.
        """
        return nx.betweenness_centrality(self.networkx)


    def _calculate_pagerank(self):
        """
        This internal method handles the logic of a property. It returns the PageRank of each node in the graph as a Python dictionary.
        """
        if self._as_networkx is not None:
            return nx.pagerank(self._as_networkx)

        pr = self.graphframe.pageRank(resetProbability = 0.15, tol = 0.01).vertices

        return {row['id']: row['pagerank'] for row in pr.collect()}


    def _calculate_connected_components(self):
        """
        This internal method handles the logic of a property. It returns the connected components of each node in the graph as a Python
        dictionary.
        """
        if self._as_networkx is not None:
            if self._is_directed:
                G = self._as_networkx.to_undirected()
            else:
                G = self._as_networkx

            graphs = (G.subgraph(c) for c in nx.connected_components(G))
            cc = dict()
            for i, graph in enumerate(graphs):
                n = graph.number_of_nodes()
                for nid in graph.nodes:
                    cc[nid] = {'cc_id' : i, 'cc_size' : n}

            return cc

        graphs = self.graphframe.connectedComponents(algorithm = 'graphx')
        cc_size = graphs.select('id', 'component').groupBy('component').count()
        cc_all = graphs.select('id', 'component').join(cc_size, 'component', how = 'left_outer')

        cc = dict()
        for row in cc_all.collect():
            cc[row['id']] = {'cc_id' : row['component'], 'cc_size' : row['count']}

        return cc


    def _calculate_nodes_colnames(self):
        """ This internal method returns the column names of the nodes DataFrame. """

        if self._as_networkx is not None:
            l = ['id']
            l.extend(list(self._as_networkx.nodes[list(self._as_networkx.nodes.keys())[0]].keys()))

            return l

        return self.graphframe.vertices.columns


    def _calculate_edges_colnames(self):
        """ This internal method returns the column names of the edges DataFrame. """

        if self._as_networkx is not None:
            l = ['src', 'dst']
            l.extend(list(self._as_networkx.edges[list(self._as_networkx.edges.keys())[0]].keys()))
            return l

        return self.graphframe.edges.columns<|MERGE_RESOLUTION|>--- conflicted
+++ resolved
@@ -194,11 +194,7 @@
             self._from_graphframes(data)
             return
 
-<<<<<<< HEAD
-        return
-=======
         raise ValueError('Invalid input data. (Expected: pandas DataFrame, a networkx Graph, a pyspark DataFrame, a graphframes Graph.)')
->>>>>>> 7062e815
 
 
     def __str__(self):
@@ -508,13 +504,9 @@
         else:
             g = nx.Graph()
 
-<<<<<<< HEAD
         if weight in edges.columns:
-            self._is_weighted = True
             edges = edges.rename(columns={weight: "weight"})
 
-=======
->>>>>>> 7062e815
         for _, row in edges.iterrows():
             attr = row.drop([src, dst]).to_dict()
             g.add_edge(row[src], row[dst], **attr)
